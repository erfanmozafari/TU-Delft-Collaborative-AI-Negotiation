import logging
import profile
import numpy as np
import math
from random import randint
from typing import cast

from geniusweb.actions.Accept import Accept
from geniusweb.actions.Action import Action
from geniusweb.actions.Offer import Offer
from geniusweb.actions.PartyId import PartyId
from geniusweb.bidspace.AllBidsList import AllBidsList
from geniusweb.inform.ActionDone import ActionDone
from geniusweb.inform.Finished import Finished
from geniusweb.inform.Inform import Inform
from geniusweb.inform.Settings import Settings
from geniusweb.inform.YourTurn import YourTurn
from geniusweb.issuevalue.Bid import Bid
from geniusweb.issuevalue.Domain import Domain
from geniusweb.issuevalue.Value import Value
from geniusweb.issuevalue.ValueSet import ValueSet
from decimal import Decimal
from geniusweb.party.Capabilities import Capabilities
from geniusweb.party.DefaultParty import DefaultParty
from geniusweb.profile.utilityspace import LinearAdditive, ValueSetUtilities
from geniusweb.profile.utilityspace.UtilitySpace import UtilitySpace
from geniusweb.profileconnection import ProfileInterface
from geniusweb.profileconnection.ProfileConnectionFactory import (
    ProfileConnectionFactory,
)
from geniusweb.progress.ProgressRounds import ProgressRounds
from tudelft.utilities.immutablelist.ImmutableList import ImmutableList

from agents.time_dependent_agent.extended_util_space import ExtendedUtilSpace
from agents.time_dependent_agent.time_dependent_agent import TimeDependentAgent


class TemplateAgent(DefaultParty):
    """
    Template agent that offers random bids until a bid with sufficient utility is offered.
    """

    def __init__(self):
        super().__init__()
        self.getReporter().log(logging.INFO, "party is initialized")
        self._profile: ProfileInterface = None
        self._last_received_bid: Bid = None
        self._extendedspace: ExtendedUtilSpace = None
        self.bidList: list[Bid] = []
        self.bidListOpp: list[Bid] = []
        self.weightList: list[Decimal] = []
        self.weightListLastBidOpp: list[Decimal] = []
        self.weightListOpp: list[Decimal] = []
        # self.deltas: list[Decimal] = []
        # self.taus: list[Decimal] = []
        # self.tau_gen: Decimal = Decimal(0.25)
        self.issue_value_frequencies = {}
        self.cc = 1     #concession constant

    def notifyChange(self, info: Inform):
        """This is the entry point of all interaction with your agent after is has been initialised.

        Args:
            info (Inform): Contains either a request for action or information.
        """

        # a Settings message is the first message that will be send to your
        # agent containing all the information about the negotiation session.
        if isinstance(info, Settings):
            self._settings: Settings = cast(Settings, info)
            self._me = self._settings.getID()


            # progress towards the deadline has to be tracked manually through the use of the Progress object
            self._progress: ProgressRounds = self._settings.getProgress()

            # the profile contains the preferences of the agent over the domain
            self._profile = ProfileConnectionFactory.create(
                info.getProfile().getURI(), self.getReporter()
            )

            profile: LinearAdditive = self._profile.getProfile()
            self.weightList: list[Decimal] = list(profile.getWeights().values())
            self.weightListOpp = np.full(len(self.weightList), Decimal(round(1 / len(self.weightList))))
            # self.deltas = self._deltas()
            # self.taus = self._taus()
        # ActionDone is an action send by an opponent (an offer or an accept)
        elif isinstance(info, ActionDone):
            action: Action = cast(ActionDone, info).getAction()

            # if it is an offer, set the last received bid
            if isinstance(action, Offer):
                self._last_received_bid = cast(Offer, action).getBid()
                self.bidListOpp.append(self._last_received_bid)
                self.weightListOpp = self._estimateOppWeights(self.bidListOpp)
                #self.weightListOpp = self._estimateOppWeights_2(round_one_opp_estimate, self.weightListOpp)
                self._updateFrequencies(self._last_received_bid)

        # YourTurn notifies you that it is your turn to act
        elif isinstance(info, YourTurn):
            # execute a turn
            action = self._myTurn()
            if action is Offer:
                self.bidList.append(action.getBid())

            # log that we advanced a turn
            self._progress = self._progress.advance()

        # Finished will be send if the negotiation has ended (through agreement or deadline)
        elif isinstance(info, Finished):
            # terminate the agent MUST BE CALLED
            self.terminate()
        else:
            self.getReporter().log(
                logging.WARNING, "Ignoring unknown info " + str(info)
            )

    # lets the geniusweb system know what settings this agent can handle
    # leave it as it is for this course
    def getCapabilities(self) -> Capabilities:
        return Capabilities(
            set(["SAOP"]),
            set(["geniusweb.profile.utilityspace.LinearAdditive"]),
        )

    # terminates the agent and its connections
    # leave it as it is for this course
    def terminate(self):
        self.getReporter().log(logging.INFO, "party is terminating:")
        super().terminate()
        if self._profile is not None:
            self._profile.close()
            self._profile = None

    #######################################################################################
    ########## THE METHODS BELOW THIS COMMENT ARE OF MAIN INTEREST TO THE COURSE ##########
    #######################################################################################

    # give a description of your agent
    # Overrride
    def getDescription(self) -> str:
        return "Template agent for Collaborative AI course"

    # execute a turn
    # Override
    def _myTurn(self):
        self._updateExtUtilSpace()
        # check if the last received offer if the opponent is good enough
        if self._isGoodNew(self._last_received_bid):
            # if so, accept the offer
            action = Accept(self._me, self._last_received_bid)
        else:
            # if not, find a bid to propose as counter offer
            bid = self._findBid()
            action = Offer(self._me, bid)

        # send the action
        self.getConnection().send(action)
        return action

<<<<<<< HEAD
    def _updateExtUtilSpace(self):  # throws IOException
        newutilspace: LinearAdditive = self._profile.getProfile()
        self._extendedspace = ExtendedUtilSpace(newutilspace)

=======
>>>>>>> a1920448
    def _deltas(self) -> list[Decimal]:
        deltas: list[Decimal] = []
        for i in range(len(self.weightList)):
            delta: Decimal = (self.weightListOpp[i] - self.weightList[i])/(self.weightListOpp[i] + self.weightList[i])
            deltas.append(delta)
        return deltas

    def _taus(self) -> list[Decimal]:
        taus: list[Decimal] = []
        for i in range(len(self.weightList)):
            tau: Decimal = self.tau_gen * (1 + self.deltas[i])
            taus.append(tau)
        return taus

    def _estimateOppWeights_2(self, current_estimated_opp_weights, previous_estimated_opp_weights) -> list[Decimal]:
        n = len(self.weightList)
        r = np.zeros(n)
        keys: list[int] = np.arange(n).tolist()

        # Give each attribute an id and sort the attributes based on their weight
        dict_1: dict[int, Decimal] = dict(zip(keys, current_estimated_opp_weights))
        sorted_dict_1: dict[int, Decimal] = dict(sorted(dict_1.items(), key=lambda item: item[1]))
        dict_2: dict[int, Decimal] = dict(zip(keys, previous_estimated_opp_weights))
        sorted_dict_2: dict[int, Decimal] = dict(sorted(dict_2.items(), key=lambda item: item[1]))

        # R value depending on the distance in ordering
        R = [6, 4, 3, 1, 0.5]

        # Attributes ids ordered on their weights
        sorted_keys_1 = sorted_dict_1.keys()
        sorted_keys_2 = sorted_dict_2.keys()

        for i in range(n):
            for j in range(n):
                # See how much the attribute differs from the previous weights. Based on a 5 point scale
                if sorted_keys_2[j] == sorted_keys_1[i]:
                    r[sorted_keys_1[i]] = R[math.floor(abs(i-j) * 5/n)]

        sum_r = sum(r)
        # Calculate the new weights based on the R values
        new_weights: list[Decimal] = []
        for i in range(n):
            new_weights.append(Decimal(r[i] / sum_r))

        return new_weights

    # def _estimateOppWeights_3(self) -> list[Decimal]:
    #     if len(self.bidListOpp) >= 6:
    #         current_estimated_opp_weights = self._estimateOppWeights(self.bidListOpp)
    #         new_weights = self._estimateOppWeights_2(self.weightListOpp, current_estimated_opp_weights)
    #         self.weightListOpp = new_weights

    #     return self.weightListOpp

        #Todo combine the two function together with the found tau values


    # def _analyzeOpponent(self): pass
    #     # Todo Analyze the weights?


    # def _analyzeOppenentStrategy(self): pass
    #     # Todo Analyze the bidding strategy
    #     # Todo Analyze the acceptance strategy maybe??

    # method that checks if we would agree with an offer
    # Override
    # def _isGood(self, bid: Bid) -> bool:
    #     ## make acceptance a function of time
    #     if bid is None:
    #         return False
    #     profile = self._profile.getProfile()

    #     progress = self._progress.get(0)
    #     if isinstance(profile, UtilitySpace):

    #         reservation_bid = profile.getReservationBid()
    #         if reservation_bid is None:
    #             return False
    #         reservation_value = profile.getUtility(reservation_bid)
    #         # print(reservation_value)
    #         utility_target = (reservation_value + 1) / 2
    #         boulware_e = .2
    #         ft1 = round(Decimal(float(1 - pow(progress, 1 / boulware_e))), 6)  # defaults ROUND_HALF_UP
    #         final = max(min((reservation_value + (utility_target - reservation_value) * ft1), utility_target), reservation_value)
    #         # print(final)
    #         # final = reservation_value + (utility_target - reservation_value) * ft1

    #         return profile.getUtility(bid) > final




    # Override
    # def _findBid(self) -> Bid:
    #     # compose a list of all possible bids
    #     domain = self._profile.getProfile().getDomain()
    #     all_bids = AllBidsList(domain)

    #     # take 50 attempts at finding a random bid that is acceptable to us
    #     for _ in range(100):
    #         bid = all_bids.get(randint(0, all_bids.size() - 1))
    #         if self._isGood(bid): #and self._isGoodOpp(bid):
    #             print(bid)
    #             break
            
    #     return bid


    def _findBid(self) -> Bid:
        # compose a list of all possible bids
        domain = self._profile.getProfile().getDomain()
        all_bids = AllBidsList(domain)
    
        # Make 200 bids get the best out of all
        bids = [all_bids.get(randint(0, all_bids.size() - 1)) for _ in range(200)]
        scores = [self._evaluate_bid(bid) for bid in bids]
        return bids[scores.index(max(scores))]


    # {"issue1" : "valueA" (0.55) > "valueC" (0.42) > "valueB" (0.03)
    #  "issue2" : "valueB" (.80) > "valueC" (0.15) > "valueA" (0.18) > "valueD" (0.02)
    #  "issue3" : "valueB" (0.75) > "valueA" (0.25)
    # }
    # bid B1: (C, B, A)
    # g(B1) : (0.42/0.55 + 0.8/0.8 + 0.25/0.75) / 3 =  0.69
    def _getTheirUtility(self, bid : Bid) : 
        frequencies = self.issue_value_frequencies.copy()
        for issue in frequencies.keys():
            N = sum(frequencies[issue].values())
            for value in frequencies[issue].keys():
                frequencies[issue][value] /= float(N)
        
        #(0.45, 0.35, 0.2)
        issue_values = bid.getIssueValues()
        result = 0.0
        for issue in issue_values.keys():
            value = issue_values[issue]
            issue_value = self.weightListOpp[issue]
            max_issue_value = max(self.weightListOpp.values())
            f = 0.05
            if (value in frequencies[issue]):
                f = frequencies[issue][value]
            max_f = max(frequencies[issue].values())
            result += (f / max_f) * (issue_value / max_issue_value)
        result /= len(bid.getIssues())
        return Decimal(result)
    
    def _updateFrequencies(self, bid : Bid) : 
        issue_values = bid.getIssueValues()
        for issue in issue_values.keys():
            value = issue_values[issue]
            if not(issue in self.issue_value_frequencies):
                self.issue_value_frequencies[issue] = {}
            if not(value in self.issue_value_frequencies[issue]):
                self.issue_value_frequencies[issue][value] = 0

            self.issue_value_frequencies[issue][value] += 1

    # Consider a switch in decision making as half-hearted bidding and therefore reduce
    # the wight associated with that issue: (https://www.youtube.com/watch?v=xNONxu06XWA).
    # Similiarly, consider persistence on issue values
    # as an assertive stance and therefore put more weight on it.
    # A switch in the initial rounds translates to less reduction than in later rounds : w - w ** (n-i+1)
    def _estimateOppWeights(self, bids: list[Bid]) -> dict[str, Decimal]:
        issues = bids[0].getIssues()
        n_issues = len(issues)
        ws = np.asarray([1.0/n_issues] * n_issues)

        n = len(bids)
        for i in range(n-1):
            B1 = bids[i]
            B2 = bids[i+1]
            issues = B1.getIssues()
            δs = [(1 if B1.getValue(issue) == B2.getValue(issue) else -1) for issue in issues]
            δs = np.asarray(δs)
            ws = ws + ws * [abs(x)**(n-i)/n for x in δs]
            ws = ws / np.sqrt(np.sum(ws**2))                # normalize
        
        result = {issue : ws[i] for i,issue in enumerate(issues)}
        return result
    
    def _evaluate_bid(self, bid: Bid):
        profile = self._profile.getProfile()
        progress = self._progress.get(0)
        
        U_mine = profile.getUtility(bid)
        U_theirs = self._getTheirUtility(bid)
        a = Decimal(1 - progress)

        if (a < 1.0/2) : return U_mine
        if (a >= 1.0/2) : return (a * U_mine + (1-a) * U_theirs) / 2 

            #return (2 * a * U_mine + (1-a) * U_theirs) / 2 

    def _isGoodNew(self, bid : Bid):
        if bid is None:
            return False
        profile = self._profile.getProfile()

        progress = self._progress.get(0)
        if isinstance(profile, UtilitySpace):

            reservation_bid = profile.getReservationBid()
            if reservation_bid is None and progress >= 0.99:
                return True
            reservation_value = 0.3
            if not (reservation_bid is None):
                reservation_value = profile.getUtility(reservation_bid)
            utility_target = (reservation_value + 1) / 2

<<<<<<< HEAD

        # take 50 attempts at finding a random bid that is acceptable to us
        for _ in range(200):
            bid = all_bids.get(randint(0, all_bids.size() - 1))
            if self._isGood(bid) and self._isGoodOpp(bid):
                print(bid)
                break
        return bid


    def time_dependent_concession_strategy(self, beta: float):
        progress: float = self._progress.get(0)
        profile = self._profile.getProfile()

        reservation_bid: Bid = profile.getReservationBid()
        min_util = 0.6  # reservation value
        if reservation_bid is None:
            min_util = profile.getUtility(reservation_bid)

        max_util: float = 1

        ft1 = Decimal(1)
        if beta != 0:
            ft1 = round(Decimal(1 - pow(progress, 1 / beta)), 6)  # defaults ROUND_HALF_UP
        utilityGoal: Decimal = min_util + (max_util - min_util) * ft1

        options: ImmutableList[Bid] = self._extendedspace.getBids(utilityGoal)
        if options.size() == 0:
            # if we can't find good bid, get max util bid....
            options = self._extendedspace.getBids(self._extendedspace.getMax())
        # pick a random one.
        return options.get(randint(0, options.size() - 1))
=======
            if (progress >= 0.99 and self._evaluate_bid(bid) < utility_target):
                return True
            
            return self._evaluate_bid(bid) >= utility_target
>>>>>>> a1920448
<|MERGE_RESOLUTION|>--- conflicted
+++ resolved
@@ -158,13 +158,10 @@
         self.getConnection().send(action)
         return action
 
-<<<<<<< HEAD
     def _updateExtUtilSpace(self):  # throws IOException
         newutilspace: LinearAdditive = self._profile.getProfile()
         self._extendedspace = ExtendedUtilSpace(newutilspace)
 
-=======
->>>>>>> a1920448
     def _deltas(self) -> list[Decimal]:
         deltas: list[Decimal] = []
         for i in range(len(self.weightList)):
@@ -178,6 +175,25 @@
             tau: Decimal = self.tau_gen * (1 + self.deltas[i])
             taus.append(tau)
         return taus
+
+    # Consider a switch in decision making as half-hearted bidding and therefore reduce
+    # the wight associated with that issue: (https://www.youtube.com/watch?v=xNONxu06XWA).
+    # Similiarly, consider persistence on issue values
+    # as an assertive stance and therefore put more weight on it.
+    # A switch in the initial rounds translates to less reduction than in later rounds : w - w ** (n-i+1)
+    def _estimateOppWeights(self, bids: list[Bid]) -> list[Decimal]:
+        n_issues = len(bids[0].getIssues())
+        ws = [1.0/n_issues] * len(n_issues)
+        i=0
+        n = len(bids)
+        while (i < n-1):
+            B1 = bids[i]
+            B2 = bids[i+1]
+            δs = [(1 if B1[i] == B2[i] else -1) for i in range(len(B1))]
+            ws = ws + ws * [abs(x)**(n-i) for x in δs/n]
+            normalized_ws = ws / np.sqrt(np.sum(ws**2))
+            i += 1
+        return normalized_ws
 
     def _estimateOppWeights_2(self, current_estimated_opp_weights, previous_estimated_opp_weights) -> list[Decimal]:
         n = len(self.weightList)
@@ -270,7 +286,7 @@
     #         if self._isGood(bid): #and self._isGoodOpp(bid):
     #             print(bid)
     #             break
-            
+
     #     return bid
 
 
@@ -278,7 +294,7 @@
         # compose a list of all possible bids
         domain = self._profile.getProfile().getDomain()
         all_bids = AllBidsList(domain)
-    
+
         # Make 200 bids get the best out of all
         bids = [all_bids.get(randint(0, all_bids.size() - 1)) for _ in range(200)]
         scores = [self._evaluate_bid(bid) for bid in bids]
@@ -291,13 +307,13 @@
     # }
     # bid B1: (C, B, A)
     # g(B1) : (0.42/0.55 + 0.8/0.8 + 0.25/0.75) / 3 =  0.69
-    def _getTheirUtility(self, bid : Bid) : 
+    def _getTheirUtility(self, bid : Bid) :
         frequencies = self.issue_value_frequencies.copy()
         for issue in frequencies.keys():
             N = sum(frequencies[issue].values())
             for value in frequencies[issue].keys():
                 frequencies[issue][value] /= float(N)
-        
+
         #(0.45, 0.35, 0.2)
         issue_values = bid.getIssueValues()
         result = 0.0
@@ -312,8 +328,8 @@
             result += (f / max_f) * (issue_value / max_issue_value)
         result /= len(bid.getIssues())
         return Decimal(result)
-    
-    def _updateFrequencies(self, bid : Bid) : 
+
+    def _updateFrequencies(self, bid : Bid) :
         issue_values = bid.getIssueValues()
         for issue in issue_values.keys():
             value = issue_values[issue]
@@ -343,24 +359,24 @@
             δs = np.asarray(δs)
             ws = ws + ws * [abs(x)**(n-i)/n for x in δs]
             ws = ws / np.sqrt(np.sum(ws**2))                # normalize
-        
+
         result = {issue : ws[i] for i,issue in enumerate(issues)}
         return result
-    
+
     def _evaluate_bid(self, bid: Bid):
         profile = self._profile.getProfile()
         progress = self._progress.get(0)
-        
+
         U_mine = profile.getUtility(bid)
         U_theirs = self._getTheirUtility(bid)
         a = Decimal(1 - progress)
 
         if (a < 1.0/2) : return U_mine
-        if (a >= 1.0/2) : return (a * U_mine + (1-a) * U_theirs) / 2 
-
-            #return (2 * a * U_mine + (1-a) * U_theirs) / 2 
-
-    def _isGoodNew(self, bid : Bid):
+        if (a >= 1.0/2) : return (a * U_mine + (1-a) * U_theirs) / 2
+
+            #return (2 * a * U_mine + (1-a) * U_theirs) / 2
+
+    def _isGoodNew(self, bid : Bid) -> bool:
         if bid is None:
             return False
         profile = self._profile.getProfile()
@@ -375,8 +391,50 @@
             if not (reservation_bid is None):
                 reservation_value = profile.getUtility(reservation_bid)
             utility_target = (reservation_value + 1) / 2
-
-<<<<<<< HEAD
+            if (progress >= 0.99 and self._evaluate_bid(bid) < utility_target):
+                return True
+
+            return self._evaluate_bid(bid) >= utility_target
+
+
+
+        # progressArray = [0, 0.2, 0.4, 0.6, 0.8]
+        # utilityArray = [0, 0.9, 0.8, 0.7, 0.6]
+        # for i in range(1, len(progressArray)):
+        #     if progressArray[i - 1] <= progress <= progressArray[i]:
+        #         return profile.getUtility(bid) > utilityArray[i]
+
+        # very basic approach that accepts if the offer is valued above 0.6 and
+        # 80% of the rounds towards the deadline have passed
+        # return profile.getUtility(bid) > 0.6 and progress > 0.8
+
+    def _isGoodOpp(self, bid: Bid) -> bool:
+        opp_utility = []
+        profile = self._profile.getProfile()
+
+        print(profile)
+        if isinstance(profile, UtilitySpace):
+            utilities = profile.getUtilities()
+            keys: list[str] = list(utilities.keys())
+            for i in range(len(keys)):
+                utility = utilities[keys[i]]
+                value = utility.getUtility(bid.getValue(keys[i]))
+                opp_utility.append(value / self.weightList[i] * self.weightListOpp[i])
+
+        opp_utility = np.array(opp_utility)
+        print(opp_utility)
+        normalized = opp_utility / np.sqrt(np.sum(opp_utility**2))
+        return np.sum(normalized) > 0.2
+
+
+        # Todo implemtent is good function based on the opponents weights
+
+
+    # Override
+    def _findBid(self) -> Bid:
+        # compose a list of all possible bids
+        domain = self._profile.getProfile().getDomain()
+        all_bids = AllBidsList(domain)
 
         # take 50 attempts at finding a random bid that is acceptable to us
         for _ in range(200):
@@ -409,9 +467,3 @@
             options = self._extendedspace.getBids(self._extendedspace.getMax())
         # pick a random one.
         return options.get(randint(0, options.size() - 1))
-=======
-            if (progress >= 0.99 and self._evaluate_bid(bid) < utility_target):
-                return True
-            
-            return self._evaluate_bid(bid) >= utility_target
->>>>>>> a1920448
