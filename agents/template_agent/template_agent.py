--- conflicted
+++ resolved
@@ -161,46 +161,9 @@
             taus.append(tau)
         return taus
 
-<<<<<<< HEAD
-    def _estimateOppWeights(self):
-        n = len(self.weightList)
-        r = np.zeros(n)
-        keys: list[int] = np.arange(n).tolist()
-
-        # Give each attribute an id and sort the attributes based on their weight
-        dict_1: dict[int, Decimal] = dict(zip(keys, self.weightList))
-        sorted_dict_1: dict[int, Decimal] = dict(sorted(dict_1.items(), key=lambda item: item[1]))
-        dict_2: dict[int, Decimal] = dict(zip(keys, self.weightListLastBidOpp))
-        sorted_dict_2 = dict(sorted(dict_2.items(), key=lambda item: item[1]))
-
-        # R value depending on the distance in ordering
-        R = [6, 4, 3, 1, 0.5]
-
-        # Attributes ids ordered on their weights
-        sorted_keys_1 = sorted_dict_1.keys()
-        sorted_keys_2 = sorted_dict_2.keys()
-
-        for i in range(n):
-            for j in range(n):
-                # See how much the attribute differs from the previous weights. Based on a 5 point scale
-                if sorted_keys_2[j] == sorted_keys_1[i]:
-                    r[sorted_keys_1[i]] = R[math.floor(abs(i-j) * 5/n)]
-
-        sum_r = sum(r)
-        # Calculate the new weights based on the R values
-        new_weights: list[Decimal] = []
-        for i in range(n):
-            new_weights.append(Decimal(r[i] / sum_r))
-
-        return new_weights
-
-
-    def _analyzeOpponent(self):
-
-=======
     # Consider a switch in decision making as half-hearted bidding and therefore reduce
     # the wight associated with that issue: (https://www.youtube.com/watch?v=xNONxu06XWA).
-    # Similiarly, consider persistence on issue values 
+    # Similiarly, consider persistence on issue values
     # as an assertive stance and therefore put more weight on it.
     # A switch in the initial rounds translates to less reduction than in later rounds : w - w ** (n-i+1)
     def _estimateOppWeights(self, bids: list[Bid]) -> list[Decimal]:
@@ -217,9 +180,41 @@
             i += 1
         return ws
 
+    def _estimateOppWeights_2(self):
+        n = len(self.weightList)
+        r = np.zeros(n)
+        keys: list[int] = np.arange(n).tolist()
+
+        # Give each attribute an id and sort the attributes based on their weight
+        dict_1: dict[int, Decimal] = dict(zip(keys, self.weightList))
+        sorted_dict_1: dict[int, Decimal] = dict(sorted(dict_1.items(), key=lambda item: item[1]))
+        dict_2: dict[int, Decimal] = dict(zip(keys, self.weightListLastBidOpp))
+        sorted_dict_2 = dict(sorted(dict_2.items(), key=lambda item: item[1]))
+
+        # R value depending on the distance in ordering
+        R = [6, 4, 3, 1, 0.5]
+
+        # Attributes ids ordered on their weights
+        sorted_keys_1 = sorted_dict_1.keys()
+        sorted_keys_2 = sorted_dict_2.keys()
+
+        for i in range(n):
+            for j in range(n):
+                # See how much the attribute differs from the previous weights. Based on a 5 point scale
+                if sorted_keys_2[j] == sorted_keys_1[i]:
+                    r[sorted_keys_1[i]] = R[math.floor(abs(i-j) * 5/n)]
+
+        sum_r = sum(r)
+        # Calculate the new weights based on the R values
+        new_weights: list[Decimal] = []
+        for i in range(n):
+            new_weights.append(Decimal(r[i] / sum_r))
+
+        return new_weights
+
+
 
     def _analyzeOpponent(self): pass
->>>>>>> 621e5721
 
 
 
